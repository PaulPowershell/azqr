--- conflicted
+++ resolved
@@ -25,13 +25,9 @@
 
 // Scan - Scans all App Configurations in a Resource Group
 func (a *AppConfigurationScanner) Scan(resourceGroupName string, scanContext *scanners.ScanContext) ([]scanners.AzureServiceResult, error) {
-<<<<<<< HEAD
-	log.Info().Msgf("Scanning Container Apps in Resource Group %s", resourceGroupName)
-=======
 	log.Printf("Scanning App Configuration Services in Resource Group %s", resourceGroupName)
->>>>>>> ae7580f1
 
-	apps, err := a.list(resourceGroupName)
+  apps, err := a.list(resourceGroupName)
 	if err != nil {
 		return nil, err
 	}
